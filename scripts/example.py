--- conflicted
+++ resolved
@@ -1,3 +1,6 @@
+import json
+
+import duckdb
 from rich import print
 from t3api.api.packages_api import PackagesApi
 
@@ -5,8 +8,6 @@
 from t3api_utils.main.utils import (get_authenticated_client_or_error,
                                     pick_license)
 
-import duckdb
-import json
 
 def main():
     api_client = get_authenticated_client_or_error()
@@ -15,14 +16,6 @@
     
     all_package_responses = parallel_load_collection(method=PackagesApi(api_client=api_client).v2_packages_active_get, license_number=license.license_number)
     
-<<<<<<< HEAD
-    all_package_responses = parallel_load_collection(
-        method=PackagesApi(api_client=api_client).v2_packages_active_get,
-        license_number=license.license_number,
-    )
-
-=======
->>>>>>> b93614e6
     all_packages = [item for response in all_package_responses for item in response.data]
 
     print(len(all_packages))
